import csv
import hashlib
import json
import logging
import math
import os
import pickle
import random
import typing as t
from fractions import Fraction
from functools import cached_property
from pathlib import Path
<<<<<<< HEAD


import pandas as pd
import yaml
from music_df.add_feature import concatenate_features
from reprs import ReprEncodeError
import sys
=======
import pathlib                                                            # modified
import pandas as pd
import yaml
from music_df.add_feature import concatenate_features
from reprs.reprs import ReprEncodeError                                      # modified

>>>>>>> 34b79bcd
import multiprocessing

try:
    from reprs.midi_like import MidiLikeSettings

    MIDILIKE_SUPPORTED = True
except ImportError:
    MIDILIKE_SUPPORTED = False
from reprs.oct import OctupleEncodingSettings
from reprs.shared import ReprSettingsBase

from write_seqs.utils.print_msg_on_warn_or_except import PrintMessageOnWarningOrExcept
from write_seqs.utils.read_config import read_config_oc
from write_seqs.augmentations import augment
from write_seqs.settings import SequenceDataSettings, get_dataset_base_dir, save_dclass
from write_seqs.splits_utils import get_paths

import unicodedata

LOGGER = logging.getLogger(__name__)


def fraction_to_float(x):
    if not x:
        return float("nan")
    if "/" in x:
        # Convert fraction to float
        return float(Fraction(x))

    # Handle the case for integers or other numerical strings
    return float(x)


class CorpusItem:
    def __init__(
        self, csv_path: str, corpus_name: str | None = None, drop_spelling: bool = False
    ):
        if corpus_name is None:
            corpus_name = os.path.basename(os.path.dirname(csv_path))
        json_path = csv_path[:-3] + "json"
        try:
            with open(json_path) as inf:
                attrs = json.load(inf)
        except FileNotFoundError:
            attrs = {}
        self.csv_path = csv_path
        self.synthetic = attrs.get("synthetic", False)
        score_path = attrs.get("paths", csv_path)
        if not isinstance(score_path, str):
            # Assume score_path is a sequence of strings
            score_path = score_path[0]
        self.score_path = score_path
        self.score_id = attrs.get("score_name", csv_path)
        self.attrs = attrs
        self.corpus_name = corpus_name
        self._drop_spelling = drop_spelling

    def read_df(self):
        # with PrintMessageOnWarningOrExcept(self.csv_path):
        labeled_df = pd.read_csv(
            self.csv_path,
            converters={"onset": fraction_to_float, "release": fraction_to_float},
            dtype={"other": object},
        )
        if "Unnamed: 0" in labeled_df.columns:
            labeled_df = labeled_df.set_index("Unnamed: 0")
            labeled_df.index.name = None
        if self._drop_spelling and "spelling" in labeled_df.columns:
            labeled_df = labeled_df.drop("spelling", axis=1)

        labeled_df.attrs |= self.attrs
        labeled_df.attrs["global_key"] = self.attrs.get("global_key", None)
        labeled_df.attrs["global_key_sig"] = self.attrs.get("global_key_sig", None)
        labeled_df.attrs["pc_columns"] = self.attrs.get("pc_columns", ())
        labeled_df.attrs["pitch_columns"] = self.attrs.get("pitch_columns", ("pitch",))
        labeled_df.attrs["spelled_columns"] = self.attrs.get("spelled_columns", ())
        for col in labeled_df.attrs["spelled_columns"]:
            # We want to make sure that we're using the "b" for flat spelling
            #   style rather than "-" (so that transposition works correctly.)
            assert (
                (labeled_df[col].str.find("-") == -1) | (labeled_df[col].isna())
            ).all()

        return labeled_df

    @cached_property
    def file_size(self):
        return os.path.getsize(self.csv_path)

    @cached_property
    def int_hash(self):
        """

        >>> corpus_item = CorpusItem("/foo/bar/fake_path.csv")
        >>> corpus_item.int_hash
        126421193881301213808030691522801815677
        >>> same_corpus_item = CorpusItem("/foo/bar/fake_path.csv")
        >>> same_corpus_item.int_hash
        126421193881301213808030691522801815677
        >>> diff_corpus_item = CorpusItem("/foo/bar/other_path.csv")
        >>> diff_corpus_item.int_hash
        78042759248307369719732645949625633696
        """
        # This allows us to make certain behavior deterministic
        return int(hashlib.md5(self.csv_path.encode()).hexdigest(), 16)

    def __repr__(self):
        return f"{self.__class__.__name__}({self.csv_path})"


def get_data_dir(output_folder: str):
    return os.path.join(output_folder, "data")


def get_split_dir(output_folder: str, split: str) -> str:
    input_path = os.path.join(get_data_dir(output_folder), split)
    return input_path


def get_items(
    src_data_dir: str,
    seq_settings: SequenceDataSettings,
    proportions: tuple[float, float, float] = (0.8, 0.1, 0.1),
    frac: float = 1.0,
) -> tuple[list[CorpusItem], list[CorpusItem], list[CorpusItem]]:
    paths = get_paths(
        src_data_dir=src_data_dir,
        seq_settings=seq_settings,
        proportions=proportions,
        frac=frac,
    )
    items = []
    for split in paths:
        items.append(
            [CorpusItem(p, drop_spelling=seq_settings.drop_spelling) for p in split]
        )
    return tuple(items)


def init_dirs(output_folder):
    dirname = os.path.join(output_folder, "data")
    os.makedirs(dirname, exist_ok=True)


def item_iterator(
    items: list[CorpusItem], verbose: bool, start_i: int = 0, total_i: int | None = None
) -> t.Iterator[CorpusItem]:
    if total_i is None:
        total_i = len(items)
    if verbose:
        for i, item in enumerate(items, start=start_i):
            print(f"{i + 1}/{total_i}", item.csv_path)
            yield item
    else:
        yield from items


def write_symbols(writer, *symbols):
    writer.writerow(symbols)


def get_df_attrs(df):
    if "chromatic_tranpose" in df.attrs:
        transpose = df.attrs["chromatic_transpose"]
        assert "transposed_by_n_sharps" not in df.attrs
    elif "transposed_by_n_sharps" in df.attrs:
        transpose = (df.attrs["transposed_by_n_sharps"] * 7) % 12
    else:
        transpose = 0
    scaled_by = df.attrs.get("rhythms_scaled_by", 1.0)
    return transpose, scaled_by


def get_sequence_level_features(
    df: pd.DataFrame, seq_settings: SequenceDataSettings
) -> list[str]:
    out = []
    for feature in seq_settings.sequence_level_features:
        val = df.attrs[feature]
        if isinstance(val, bool):
            val = int(val)
        out.append(str(val))
    return out


class CSVChunkWriter:
    """Writes output to CSV file, dividing into chunks of `n_lines_per_chunk`."""

    def __init__(
        self,
        path_format_str,
        header,
        n_lines_per_chunk=50000,
        shared_file_counter=None,
        lock=None,
    ):
        self._header = header
        self._fmt_str = path_format_str
        self._line_count = 0
        self._chunk_count = 0
        self._shared_file_counter = shared_file_counter
        self._writer = None
        self._modulo = n_lines_per_chunk - 1
        self._outf = None
        self._lock = lock

    def writerow(self, row: list[str]):
        if self._writer is None or (not self._line_count % self._modulo):
            if self._outf is not None:
                self._outf.close()
            if self._shared_file_counter is None:
                self._chunk_count += 1
                path = self._fmt_str.format(self._chunk_count)
            else:
                assert self._lock is not None
                with self._lock:
                    self._shared_file_counter.value += 1  # type:ignore
                    path = self._fmt_str.format(
                        self._shared_file_counter.value  # type:ignore
                    )
            self._outf = open(path, "w", newline="", encoding="utf-8")
            self._writer = csv.writer(self._outf, delimiter=",")
            self._writer.writerow(self._header)
        self._writer.writerow(row)
        self._line_count += 1

    def close(self):
        if self._outf is not None:
            self._outf.close()


def get_concatenated_features(
    df: pd.DataFrame, seq_settings: SequenceDataSettings, features: list[str]
):
    for concat_feature in seq_settings.concatenated_features:
        df = concatenate_features(df, concat_feature)
    return df


def write_item(
    item: CorpusItem,
    seq_settings: SequenceDataSettings,
    repr_settings: ReprSettingsBase,
    features: list[str],
    split: str,
    csv_chunk_writer: CSVChunkWriter,
):
    labeled_df = item.read_df()

    concat_feature_names = [
        "_".join(concat_feature)
        for concat_feature in seq_settings.concatenated_features
    ]

    features = list(features) + concat_feature_names

    if not seq_settings.use_tempi:
        # Give everything the same tempo to test the effect of not using tempi
        tempo_mask = labeled_df.type == "tempo"
        labeled_df.loc[tempo_mask, "other"] = "{'tempo': 120.0}"

    # I could augment before or after segmenting df... not entirely sure
    #   which is better. For now I'm putting augmentation first because
    #   then if we use a hop size < window_len we only need to augment
    #   each note once, rather than many times.
    try:
        for augmented_df in augment(split, labeled_df, seq_settings, item.synthetic):
            augmented_df = get_concatenated_features(
                augmented_df, seq_settings, features
            )
            try:
                encoded = repr_settings.encode_f(
                    augmented_df, repr_settings, feature_names=features
                )
<<<<<<< HEAD
            ):
                feature_segments = [
                    " ".join(str(x) for x in segment[f]) for f in features
                ]
                if sys.stdin.isatty():
                    print("-\\|/"[i % 4], end="\r", flush=True)
                write_symbols(
                    csv_chunk_writer,
                    item.score_id,
                    item.score_path,
                    item.csv_path,
                    transpose,
                    scaled_by,
                    segment["segment_onset"],  # type:ignore
                    segment["df_indices"],
                    " ".join(segment["input"]),  # type:ignore
                    *feature_segments,
                    *sequence_level_features,
                )
    except ReprEncodeError as exc:
        LOGGER.warning(f"Skipping encoding {item.csv_path} due to {repr(exc)}")
=======
                # (Malcolm 2023-12-01) We use the int hash to set the start offset in a
                #   deterministic way. However, it will be the same for every augmentation.
                #   It would be nice to make a different, but deterministic, hash for
                #   every augmentation.
                assert seq_settings.window_len is not None
                start_i = 0 - item.int_hash % seq_settings.window_len

                sequence_level_features = get_sequence_level_features(
                    augmented_df, seq_settings
                )

                transpose, scaled_by = get_df_attrs(augmented_df)

                for i, segment in enumerate(
                    encoded.segment(
                        seq_settings.window_len, seq_settings.hop, start_i=start_i
                    )
                ):
                    feature_segments = [
                        " ".join(str(x) for x in segment[f]) for f in features
                    ]
                    print("-\\|/"[i % 4], end="\r", flush=True)
                    write_symbols(
                        csv_chunk_writer,
                        item.score_id,
                        item.score_path,
                        item.csv_path,
                        transpose,
                        scaled_by,
                        segment["segment_onset"],  # type:ignore
                        segment["df_indices"],
                        " ".join(segment["input"]),  # type:ignore
                        *feature_segments,
                        *sequence_level_features,
                    )
            except ReprEncodeError:
                LOGGER.warning(f"encoding {item.csv_path} failed, skipping")

    except ReprEncodeError:
        LOGGER.warning(f"encoding {item.csv_path} failed, skipping")
>>>>>>> 34b79bcd


COLUMNS = [
    "score_id",
    "score_path",
    "csv_path",
    "transpose",
    "scaled_by",
    "start_offset",
    "df_indices",
    "events",
]


def get_concatenated_feature_names(seq_settings: SequenceDataSettings):
    out = []
    for concat_feature in seq_settings.concatenated_features:
        out.append("_".join(concat_feature))
    return out


def write_data_worker(
    start_i: int,
    total_i: int,
    data_chunk: list[CorpusItem],
    shared_file_counter,
    lock,
    format_path: str,
    features: list[str],
    seq_settings: SequenceDataSettings,
    repr_settings: ReprSettingsBase,
    verbose: bool,
    split: str,
):
    csv_chunk_writer = CSVChunkWriter(
        format_path,
        COLUMNS
        + features
        + get_concatenated_feature_names(seq_settings)
        + list(seq_settings.sequence_level_features),
        shared_file_counter=shared_file_counter,
        lock=lock,
    )
    try:
        for item in item_iterator(data_chunk, verbose, start_i, total_i):
            # with PrintMessageOnWarningOrExcept(item.csv_path):
            write_item(
                item, seq_settings, repr_settings, features, split, csv_chunk_writer
            )

    finally:
        csv_chunk_writer.close()


def chunks(list_, n):
    """Yield successive n-sized chunks from lst."""
    for i in range(0, len(list_), n):
        yield list_[i : i + n]


def write_data(
    output_folder: str,
    items: list[CorpusItem],
    split: str,
    seq_settings: SequenceDataSettings,
    repr_settings: ReprSettingsBase,
    verbose: bool = True,
    n_workers: int = 1,
):
    if not items:
        return

    items = items.copy()

    # We shuffle in the h# We shuffle in the hope that long and short items will be more or less evenly
    #   distributed between the workers
    # Actually, if we do this, it causes the metadata to be wrong!
    # random.shuffle(items)

    if seq_settings.repr_type != "oct":
        raise NotImplementedError("I need to implement 'df_indices'")
    data_dir = get_split_dir(output_folder, split)
    format_path = os.path.join(data_dir, "{}.csv")
    os.makedirs(os.path.dirname(format_path), exist_ok=True)
    features = list(seq_settings.features)

    n_workers = max(n_workers, 1)
    chunk_size = math.ceil(len(items) / n_workers)
    item_chunks = chunks(items, chunk_size)
    manager = multiprocessing.Manager()
    lock = manager.Lock()
    shared_file_counter = manager.Value("i", 0)

    init_dirs(output_folder)

<<<<<<< HEAD
    if n_workers > 1:
        pool = multiprocessing.Pool(processes=n_workers)
=======
    pool = multiprocessing.Pool(processes=n_workers)
    try:
>>>>>>> 34b79bcd
        pool.starmap(
            write_data_worker,
            [
                (
                    i * chunk_size,
                    len(items),
                    data_chunk,
                    shared_file_counter,
                    lock,
                    format_path,
                    features,
                    seq_settings,
                    repr_settings,
                    verbose,
                    split,
                )
                for i, data_chunk in enumerate(item_chunks)
            ],
        )
<<<<<<< HEAD
        pool.close()
        pool.join()
    else:
        for i, data_chunk in enumerate(item_chunks):
            write_data_worker(
                i * chunk_size,
                len(items),
                data_chunk,
                shared_file_counter,
                lock,
                format_path,
                features,
                seq_settings,
                repr_settings,
                verbose,
                split,
            )
=======
    except Exception as e:
        print("didn't go well ",e)
    pool.close()
    pool.join()
>>>>>>> 34b79bcd


def write_vocab(
    src_data_dir: str,
    repr_settings: ReprSettingsBase,
    output_folder: str,
    features: t.Iterable[str],
):
    inputs_vocab_path = os.path.join(output_folder, "inputs_vocab.list.{ext}")
    targets_vocab_path = os.path.join(
        output_folder, "targets_{feature_i}_vocab.list.{ext}"
    )
    feature_names_path = os.path.join(output_folder, "feature_names.json")

    inputs_vocab = repr_settings.inputs_vocab
    with open(inputs_vocab_path.format(ext="pickle"), "wb") as outf:
        pickle.dump(inputs_vocab, outf)
    with open(inputs_vocab_path.format(ext="json"), "w") as outf:
        json.dump(inputs_vocab, outf)
    with open(feature_names_path, "w") as outf:
        json.dump(list(features), outf)

    missing_vocabs = []
    for feature_i, feature in enumerate(features):
        try:
            with open(os.path.join(src_data_dir, f"{feature}_vocab.json")) as inf:
                targets_vocab = json.load(inf)
        except FileNotFoundError:
            try:
                # For backwards compatibility, add plural "s"
                with open(os.path.join(src_data_dir, f"{feature}s_vocab.json")) as inf:
                    targets_vocab = json.load(inf)
            except FileNotFoundError:
                missing_vocabs.append((feature_i, feature))
            continue
        with open(
            targets_vocab_path.format(feature_i=feature_i, ext="pickle"), "wb"
        ) as outf:
            pickle.dump(targets_vocab, outf)
        with open(
            targets_vocab_path.format(feature_i=feature_i, ext="json"), "w"
        ) as outf:
            json.dump(targets_vocab, outf)
    if missing_vocabs:
        for feature_i, feature in missing_vocabs:
            LOGGER.warning(f"Missing vocab file for {feature_i=}, {feature}")
            #import pdb; pdb.set_trace()


def get_existing_splits_if_possible(src_data_dir: str):
    out = []
    for split in ("train", "valid", "test"):
        split_path = os.path.join(src_data_dir, split)
        if os.path.exists(split_path):
            csv_paths = [
                os.path.join(split_path, p)
                for p in os.listdir(split_path)
                if p.endswith(".csv")
            ]
            items = [CorpusItem(csv_path) for csv_path in csv_paths]
            out.append(items)
        else:
            out.append([])
    if not any(out):
        return None
    if not all(out):
        LOGGER.warning(f"At least one split of train/valid/test does not exist")
    return out


def get_items_from_input_paths(
    src_data_dir: str, seq_settings: SequenceDataSettings, input_paths_folder: str
) -> tuple[list[CorpusItem], list[CorpusItem], list[CorpusItem]]:
    items = []
    for kind in ("train", "valid", "test"):
        file_path = os.path.join(input_paths_folder, f"{kind}_paths.txt")
        if not os.path.exists(file_path):
            LOGGER.warning(f"Can't find {file_path}, skipping {kind} split")
            items.append([])
            continue
        with open(file_path, encoding = "utf-8") as inf:
            split = [
                unicodedata.normalize(
                    seq_settings.unicode_normalization_form,
                    os.path.join(src_data_dir, p.strip()),
                )
                for p in inf.readlines()
            ]
        for p in split:
            #assert os.path.exists(p), f"{p} does not exist"
            print(f"Checking path: {repr(p)}")  # ✅ Debug output
            encoded_path = p.encode("utf-8").decode()  # ✅ Normalize encoding
            print(f"Encoded path: {repr(encoded_path)}")
            if not os.path.exists(encoded_path):
                print(f"ERROR: {encoded_path} does not exist")  # ✅ Debug
                #raise FileNotFoundError(f"{encoded_path} does not exist")
        items.append(
            [CorpusItem(p, drop_spelling=seq_settings.drop_spelling) for p in split]
        )
    return tuple(items)


def write_datasets_sub(
    src_data_dir: str,
    seq_settings: SequenceDataSettings,
    splits_todo: dict[str, bool],
    output_folder: str,
    input_paths_folder: str | None = None,
    ratios: tuple[float, float, float] = (0.8, 0.1, 0.1),
    frac: float = 1.0,
    vocab_only: bool = False,
    n_workers: int = 1,
):
    items_tup = None
    if input_paths_folder:
        items_tup = get_items_from_input_paths(
            src_data_dir, seq_settings, input_paths_folder
        )
    else:
        if seq_settings.use_existing_splits:
            items_tup = get_existing_splits_if_possible(src_data_dir)
        if items_tup is None:
            items_tup = get_items(
                src_data_dir=src_data_dir,
                seq_settings=seq_settings,
                proportions=ratios,
                frac=frac,
            )
    # I was using this to verify that result was the same across runs:
    # for x in items_tup:
    #     print(hashlib.md5(" ".join(xx.csv_path for xx in x).encode()).hexdigest())

    wrote_vocab = False
    for items, (split, todo) in zip(items_tup, splits_todo.items()):
        if todo:
            if not wrote_vocab:
                write_vocab(
                    src_data_dir,
                    seq_settings.repr_settings,
                    output_folder,
                    seq_settings.features,
                )
                wrote_vocab = True
            if not vocab_only:
                write_data(
                    output_folder,
                    items,
                    split,
                    seq_settings,
                    seq_settings.repr_settings,
                    n_workers=n_workers,
                )


def check_if_splits_exist(output_folder: str, overwrite: bool) -> dict[str, bool]:
    out = {}
    for split in ("train", "valid", "test"):
        data_path = get_split_dir(output_folder, split)
        out[split] = overwrite or not os.path.exists(data_path)
    return out


def load_config_from_yaml(yaml_path: Path | str | None) -> dict:
    if yaml_path is None:
        return {}
    with open(yaml_path, "r") as yaml_file:
        return yaml.safe_load(yaml_file)


def write_datasets(
    *,
    src_data_dir: str,
    output_dir: str,
    cli_args: list[t.Any] | None = None,
    input_paths_folder: str | None = None,
    repr_settings_path: Path | str | None = None,
    # data_settings are required because we need to specify at least the feature
    data_settings: SequenceDataSettings | None = None,
    data_settings_path: Path | str | None = None,
    overwrite: bool = False,
    frac: float = 1.0,
    ratios: tuple[float, float, float] = (0.8, 0.1, 0.1),
    n_workers: int = 1,
    path_kwargs: t.Optional[dict[str, t.Any]] = None,
):
    if path_kwargs is None:
        path_kwargs = {}
    if data_settings is not None:
        seq_settings = data_settings
        assert data_settings_path is None and not cli_args
    else:
        seq_settings = read_config_oc(
            config_cls=SequenceDataSettings,
            config_path=str(data_settings_path),
            cli_args=cli_args if cli_args else [],
        )
    if repr_settings_path is not None:
        # TODO: (Malcolm 2024-03-13) eventually merge repr settings rather
        #   than overwriting them
        LOGGER.warning(
            f"{repr_settings_path=}, ignoring any repr settings provided by cli or data_settings"
        )
        if seq_settings.repr_type == "oct":
            repr_setting_cls = OctupleEncodingSettings
        elif MIDILIKE_SUPPORTED and seq_settings.repr_type == "midilike":
            repr_setting_cls = MidiLikeSettings
        else:
            raise NotImplementedError()
        repr_settings = repr_setting_cls(**load_config_from_yaml(repr_settings_path))
        seq_settings.repr_settings = repr_settings
    output_folder = os.path.join(get_dataset_base_dir(), output_dir)

    print("Chord tones data folder: ", output_folder)
    save_dclass(seq_settings, output_folder)
    save_dclass(seq_settings.repr_settings, output_folder)

    splits_todo = check_if_splits_exist(output_folder, overwrite)
    if any(splits_todo.values()):
        write_datasets_sub(
            src_data_dir=src_data_dir,
            seq_settings=seq_settings,
            splits_todo=splits_todo,
            output_folder=output_folder,
            input_paths_folder=input_paths_folder,
            ratios=ratios,
            frac=frac,
            n_workers=n_workers,
        )
    else:
        print("All data exists")
    print("Chord tones data folder: ", output_folder)
    return output_folder<|MERGE_RESOLUTION|>--- conflicted
+++ resolved
@@ -10,22 +10,12 @@
 from fractions import Fraction
 from functools import cached_property
 from pathlib import Path
-<<<<<<< HEAD
-
-
-import pandas as pd
-import yaml
-from music_df.add_feature import concatenate_features
-from reprs import ReprEncodeError
-import sys
-=======
 import pathlib                                                            # modified
 import pandas as pd
 import yaml
 from music_df.add_feature import concatenate_features
 from reprs.reprs import ReprEncodeError                                      # modified
 
->>>>>>> 34b79bcd
 import multiprocessing
 
 try:
@@ -300,29 +290,6 @@
                 encoded = repr_settings.encode_f(
                     augmented_df, repr_settings, feature_names=features
                 )
-<<<<<<< HEAD
-            ):
-                feature_segments = [
-                    " ".join(str(x) for x in segment[f]) for f in features
-                ]
-                if sys.stdin.isatty():
-                    print("-\\|/"[i % 4], end="\r", flush=True)
-                write_symbols(
-                    csv_chunk_writer,
-                    item.score_id,
-                    item.score_path,
-                    item.csv_path,
-                    transpose,
-                    scaled_by,
-                    segment["segment_onset"],  # type:ignore
-                    segment["df_indices"],
-                    " ".join(segment["input"]),  # type:ignore
-                    *feature_segments,
-                    *sequence_level_features,
-                )
-    except ReprEncodeError as exc:
-        LOGGER.warning(f"Skipping encoding {item.csv_path} due to {repr(exc)}")
-=======
                 # (Malcolm 2023-12-01) We use the int hash to set the start offset in a
                 #   deterministic way. However, it will be the same for every augmentation.
                 #   It would be nice to make a different, but deterministic, hash for
@@ -363,7 +330,6 @@
 
     except ReprEncodeError:
         LOGGER.warning(f"encoding {item.csv_path} failed, skipping")
->>>>>>> 34b79bcd
 
 
 COLUMNS = [
@@ -459,13 +425,8 @@
 
     init_dirs(output_folder)
 
-<<<<<<< HEAD
-    if n_workers > 1:
-        pool = multiprocessing.Pool(processes=n_workers)
-=======
     pool = multiprocessing.Pool(processes=n_workers)
     try:
->>>>>>> 34b79bcd
         pool.starmap(
             write_data_worker,
             [
@@ -485,30 +446,10 @@
                 for i, data_chunk in enumerate(item_chunks)
             ],
         )
-<<<<<<< HEAD
-        pool.close()
-        pool.join()
-    else:
-        for i, data_chunk in enumerate(item_chunks):
-            write_data_worker(
-                i * chunk_size,
-                len(items),
-                data_chunk,
-                shared_file_counter,
-                lock,
-                format_path,
-                features,
-                seq_settings,
-                repr_settings,
-                verbose,
-                split,
-            )
-=======
     except Exception as e:
         print("didn't go well ",e)
     pool.close()
     pool.join()
->>>>>>> 34b79bcd
 
 
 def write_vocab(
